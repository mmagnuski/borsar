from copy import deepcopy
import numpy as np
import mne
from mne.viz.epochs import plot_epochs_psd

# TODO: check which mne version was this changed in
try:
    has_epochs_mixin = True
    from mne.utils import GetEpochsMixin
except ImportError:
    has_epochs_mixin = False

from mne.channels.channels import UpdateChannelsMixin

# TODO: check which mne version was this changed in
try:
    from mne.channels.channels import ContainsMixin
except ImportError:
    from mne.io.meas_info import ContainsMixin

if has_epochs_mixin:
    mixins = (ContainsMixin, GetEpochsMixin, UpdateChannelsMixin)
else:
    mixins = (ContainsMixin, UpdateChannelsMixin)

from .utils import valid_windows, find_range, find_index
from .viz import Topo


# [ ] event_id should support dict!
# [ ] change name to compute_psd_raw
# [ ] use annotations when event_id was passed as str or list of str
def compute_rest_psd(raw, events=None, event_id=None, tmin=None, tmax=None,
                     winlen=2., step=None, padto=None, picks=None):
    '''
    Compute power spectral density (psd) for given time segments for all
    channels of given raw file. The segments (if more than one) are averaged
    taking into account the artifact-free range of each segment. Signal during
    _BAD annotations (parts of signal marked as artifacts) is excluded by
    default in `mne.time_frequency.psd_welch` which can lead to some segments
    'donating' more data than others. This has to be taken into account during
    segments averaging - so the segments are weighted with the percentage of
    welch windows that had artifact free data (and thus were not rejected in
    `mne.time_frequency.psd_welch`).

    Parameters
    ----------
    raw: mne.Raw
        Raw file to use.
    events: numpy array | None
        Mne events array of shape (n_events, 3). If None (default) `tmin` and
        `tmax` are not calculated with respect to events but the whole time
        range of the `raw` file.
    event_id: list | numpy array
        Event types (IDs) to use in defining segments for which psd is
        computed. If None (default) and events were passed all event types are
        used.
    tmin: float
        Lower edge of each segment in seconds. If events are given the lower
        edge is with respect to each event. If events are not given only one
        segment is used and `tmin` denotes the lower edge of the whole `raw`
        file.
    tmax: float
        Higher edge of each segment in seconds. If events are given the higher
        edge is with respect to each event. If events are not given only one
        segment is used and `tmax` denotes the higher edge of the whole `raw`
        file.
    winlen: float
        Length of the welch window in seconds.
    step: float
        Step of the welch window in seconds.

    Returns
    -------
    psd : numpy array
        Power spectral density in <FIX: check shape> matrix.
    freqs : numpy array
        Frequencies for which psd was calculated.
    '''
    from mne.time_frequency import psd_welch

    sfreq = raw.info['sfreq']
    step = winlen / 4 if step is None else step
    n_per_seg, n_overlap, n_fft = _psd_welch_input_seconds_to_samples(
        raw, winlen, step, padto)

    # FIXME - add warning when event_id is something and events are not passed
    #         or warn and use annotations
    if events is not None:
        # select events
        got_event_id = event_id is not None
        if got_event_id:
            if isinstance(event_id, int):
                event_id = [event_id]
        else:
            event_id = np.unique(events[:, -1])
        events_of_interest = np.in1d(events[:, -1], event_id)
        events = events[events_of_interest]

        psd_dict = {ev: list() for ev in event_id}
        psd_weights = {ev: list() for ev in event_id}
        for event_idx in range(events.shape[0]):
            # find event type, define tmin and tmax based on event
            event_type = events[event_idx, -1]
            event_onset = events[event_idx, 0] / sfreq
            this_tmin = event_onset + tmin
            this_tmax = event_onset + tmax

            # compute psd for given segment, then add to psd_dict
            this_psd, freqs = psd_welch(
                raw, n_fft=n_fft, n_overlap=n_overlap, n_per_seg=n_per_seg,
                tmin=this_tmin, tmax=this_tmax, picks=picks, average=None,
                verbose=False)
            this_psd = np.nanmean(this_psd, axis=-1)

            # compute percent of windows that do not overlap with artifacts
            # these constitute weights used in averaging
            weight = (valid_windows(raw, tmin=this_tmin, tmax=this_tmax,
                                    winlen=winlen, step=step)).mean()
            if not weight == 0:
                psd_dict[event_type].append(this_psd)
                psd_weights[event_type].append(weight)

        # use np.average() with weights to compute weighted average
        psd = {k: np.average(np.stack(psd_dict[k], axis=0),
                             weights=psd_weights[k], axis=0)
               for k in psd_dict.keys()}
        if len(event_id) == 1 and got_event_id:
            psd = psd[event_id[0]]

        return psd, freqs
    else:
        # use only tmin, tmax, a lot easier
        return psd_welch(raw, n_fft=n_fft, n_overlap=n_overlap,
                         tmin=tmin, tmax=tmax)


# - [ ] welch args: proj=False, n_jobs=1, reject_by_annotation=True,
#                   verbose=None
def compute_psd(inst, tmin=None, tmax=None, winlen=None, step=None, padto=None,
                events=None, event_id=None, picks=None):
    """Compute power spectral density on Raw or Epochs.

    Parameters
    ----------
    inst : mne.io._BaseRaw | mne.Epochs
        mne Epochs or Raw object to compute psd on.
    tmin : float | None
        Time (in seconds) marking the start of the time segment used in PSD
        calculation.
    tmax : float | None
        Time (in seconds) marking the end of the time segment used in PSD
        calculation.
    winlen : float
        Welch window length (in seconds). The default is 2 seconds.
    step : float | None
        Welch window step interval (in seconds).
    padto : float | None
        Length in seconds to which each Welch window should be zero-padded.
    events : numpy.ndarray | None
        mne events array (n_events by 3). Used only when event-related PSD
        calculation is used.
    event_id : int | list of int | array of int
        The id of the event to consider. If a list, all events with the IDs
        specified in the list are used. If None, all events will be used.
    picks : list/array of int | list of str | None
        Channels to use in PSD calculation. The default (``None``) uses all
        data channels.

    Returns
    -------
    psd : borsar.freq.PSD
        PowerSpectralDensity (PSD) object.
    """
    from mne.time_frequency import psd_welch
    try:
        from mne.selection import pick_types
    except ModuleNotFoundError:
        from mne.io.pick import pick_types

    if tmin is None:
        tmin = inst.times[0]
    if tmax is None:
        tmax = inst.times[-1]
    if winlen is None:
        winlen = tmax - tmin

    # FIXME - maybe check: if one long winlen and at least some bad annotations
    #         there should be some warning in compute_psd_raw if all data is
    #         nan due to annotations
    step = winlen / 4 if step is None else step
    if isinstance(inst, mne.BaseEpochs):
        n_per_seg, n_overlap, n_fft = _psd_welch_input_seconds_to_samples(
            inst, winlen, step, padto)
        psd, freq = psd_welch(inst, tmin=tmin, tmax=tmax, n_fft=n_fft,
                              picks=picks, n_per_seg=n_per_seg,
                              n_overlap=n_overlap)
        # FIXME: this will need fixing:
        #  * inst has events and event_id
        #  * can the user pass events? should it be ignored?
        if event_id is not None:
            # check which epochs were selected
            chosen_events = (list(event_id.values())
                             if isinstance(event_id, dict) else event_id)
            msk = np.in1d(inst.events[:, -1], chosen_events)
            this_inst = inst[msk]

            events = this_inst.events
            event_id = this_inst.event_id
            metadata = this_inst.metadata
        else:
            events = inst.events
            event_id = inst.event_id
            metadata = inst.metadata

    elif isinstance(inst, mne.io.BaseRaw):
        psd, freq = compute_rest_psd(inst, events=events, event_id=event_id,
                                     tmin=tmin, tmax=tmax, winlen=winlen,
                                     step=step)
        metadata = None
    else:
        raise TypeError('`compute_psd` works only with Raw or Epochs data '
                        'formats, got {}'.format(type(inst)))

    # construct PSD object
<<<<<<< HEAD
    # TODO: see if this is necessary on mne >= 0.20
=======
    # TODO: check in which mne version pick_types was relocated
    #       so that this can be removed when dropping support of that version
>>>>>>> 5792dc72
    try:
        from mne.selection import pick_types
    except ModuleNotFoundError:
        from mne import pick_types

    picks_int = pick_types(inst.info, eeg=True, selection=picks)
    info = mne.pick_info(inst.info, sel=picks_int)

    psd = PSD(psd, freq, info, events=events, event_id=event_id,
              metadata=metadata)

    return psd


def _psd_welch_input_seconds_to_samples(inst, winlen, step, padto):
    sfreq = inst.info['sfreq']
    padto = winlen if padto is None else padto

    def _convert_s_to_smp(s, sfreq):
        return int(round(s * sfreq))

    n_per_seg, step_smp, n_fft = [_convert_s_to_smp(x, sfreq) for x in
                                  [winlen, step, padto]]
    n_overlap = n_per_seg - step_smp if step_smp > 0 else 0
    return n_per_seg, n_overlap, n_fft


# - [ ] LATER: add .get_peak()
class PSD(*mixins):
    def __init__(self, psd, freqs, info, events=None, event_id=None,
                 metadata=None):
        '''Construct PowerSpectralDensity (PSD) object.

        Parameters
        ----------
        psd : numpy.ndarray
            Channels by frequencies (or epochs by channels by frequencies)
            matrix of spectrum values.
        freqs : numpy.ndarray
            Vector of frequencies.
        info : mne.Info
            Info object with channel names and positions.

        Attributes
        ----------
        data : numpy.ndarray
            The data array of either (channels, frequencies) shape or
            (epochs, channels, frequencies).
        freqs : numpy.ndarray
            Frequencies.
        info : mne.Info
            Info object with channel names and positions.
        ch_names : list of str
            Channel names.
        '''
        # add check for psd dimensions
        if (psd.ndim < 2) or (psd.ndim > 3):
            raise ValueError('`psd` array has to be 3d (epochs, channels, '
                             'frequencies) or 2d (channels, frequencies), got '
                             'array with {} dimensions.'.format(psd.ndim))
        self._has_epochs = False if psd.ndim == 2 else True
        self._data = psd
        self.freqs = freqs
        self.info = info

        # make sure that event, event_id and metadata are used only when
        # _has_epochs
        if self._has_epochs:
            self.preload = True
            self.events = events
            self.event_id = event_id
            self._metadata = metadata

        # otherwise - disable indexing
        # FIXME

    def __repr__(self):
        '''String representation of the PSD object.'''
        base_str = '<borsar.freq.PSD {}'
        dim_str = '{} channels, {} frequencies)'
        pre_str = '({} epochs, ' if self._has_epochs else '('
        dim_str = (pre_str + dim_str).format(*self.data.shape)
        base_str = base_str.format(dim_str)

        freq_str = ', {:g} - {:g} Hz'.format(*self.freqs[[0, -1]])
        base_str = base_str + freq_str + '>'
        return base_str

    # - [ ] check if the way we copy docs from mne makes this so slow when
    #       reloading (autoreload in ipython/spyder/notebook)...
    def plot(self, fmin=0, fmax=None, proj=False, picks=None, ax=None,
             color='black', xscale='linear', area_mode='std', area_alpha=0.33,
             dB=True, estimate='auto', show=True, n_jobs=1, average=False,
             line_alpha=None, spatial_colors=True, verbose=None, sphere=None):
        from mne.viz.utils import _plot_psd, plt_show

        # set up default vars
        from packaging import version
        mne_version = version.parse(mne.__version__)
        test_versions = ['0.23.0', '0.20.0']
        has_new_mne = [mne_version >= version.parse(ver)
                       for ver in test_versions]
        if not has_new_mne[0]:
            from mne.viz.utils import _set_psd_plot_params
        if has_new_mne[0]:
            from mne.io.pick import _picks_to_idx
            from mne.defaults import _handle_default
            from mne.viz._figure import _line_figure, _split_picks_by_type

            fig, ax_list = _line_figure(self, ax, picks)
            make_label = len(ax_list) == len(fig.axes)
            xlabels_list = [False] * (len(ax_list) - 1) + [True]

            units = _handle_default('units', None)
            titles = _handle_default('titles')
            scalings = _handle_default('scalings')
            picks = _picks_to_idx(self.info, picks, exclude=self.info['bads'])

            (picks_list, units_list, scalings_list, titles_list
             ) = _split_picks_by_type(self, picks, units, scalings, titles)
        elif has_new_mne[1]:
            fig, picks_list, titles_list, units_list, scalings_list, \
                ax_list, make_label, xlabels_list = _set_psd_plot_params(
                    self.info, proj, picks, ax, area_mode)
        del ax

        crop_inst = not (fmin == 0 and fmax is None)
        fmax = self.freqs[-1] if fmax is None else fmax

        inst = self.copy()
        if crop_inst:
            inst.crop(fmin=fmin, fmax=fmax)
        inst.average()

        # create list of psd's (one element for each channel type)
        psd_list = list()
        for picks in picks_list:
            this_psd = self.data[..., picks, rng]
            if self._has_epochs:
                this_psd = this_psd.mean(axis=0)
            psd_list.append(this_psd)

        if any(has_new_mne):
            fig = _plot_psd(self, fig, self.freqs[rng], psd_list, picks_list,
                            titles_list, units_list, scalings_list, ax_list,
                            make_label, color, area_mode, area_alpha, dB,
                            estimate, average, spatial_colors, xscale,
                            line_alpha, sphere, xlabels_list)
        else:
            fig = _plot_psd(self, fig, self.freqs[rng], psd_list, picks_list,
                            titles_list, units_list, scalings_list, ax_list,
                            make_label, color, area_mode, area_alpha, dB,
                            estimate, average, spatial_colors, xscale,
                            line_alpha)

        fig = _plot_psd(*args)
        plt_show(show)
        return fig

    def to_evoked(self, dB=False):
        '''Turn the PSD object to Evoked to use standard mne functions like
        mne.viz.plot_compare_evokeds.'''
        freq_diff = np.diff(self.freqs)[0]
        info = self.info.copy()
        data = (self.copy().average().data if self._has_epochs
                else self.data.copy())
        if dB:
            data = 10 * np.log(data)
        psd_evkd = mne.EvokedArray(data, info, tmin=self.freqs[0])
        if dB:
            psd_evkd.comment = 'units=dB'
        return psd_evkd

    # - [ ] plot_joint uses show=False by default and **args
    #       if show is in **args we will get an error
    def plot_joint(self, freqs=None, fmin=None, fmax=None, dB=False, **args):
        '''The same as plot_joint for Evokeds but for PSDS.

        Parameters
        ----------
        freqs : float | list of float
            Frequencies to plot as topomaps.
        fmin : float
            Frequency to start the line plot from.
        fmax : float
            Frequency to end the line plot with.
        dB : bool
            Whether to present data in decibels.

        Returns
        -------
        fig : matplotlib Figure
            Figure containing the visualization.
        '''
        psd_evoked = self.to_evoked(dB=dB)
        if fmin is not None or fmax is not None:
            psd_evoked = psd_evoked.crop(tmin=fmin, tmax=fmax)

        if dB:
            vmin = np.percentile(psd_evoked.data, 1)
            vmax = np.percentile(psd_evoked.data, 99)

        freqs = 'peaks' if freqs is None else freqs
        fig = psd_evoked.plot_joint(times=freqs, show=False, **args)

        # set up labels
        axs = fig.axes
        ylabel = 'Power'
        ylabel += ' (dB)' if dB else ''
        axs[0].set_xlabel('Frequency (Hz)')
        axs[0].set_ylabel(ylabel)

        for ax in axs[1:-3]:
            ttl = ax.get_title()
            val = float(ttl.split(' ')[0])
            txtval = '{:.1f} Hz'.format(val)
            ax.set_title(txtval)

            if dB:
                # update color limits
                ax.images[0].set_clim(vmin=vmin * 1e6, vmax=vmax * 1e6)

        return fig

    # - [ ] LATER: add support for labeled grid (grid=True?)
    # - [ ] LATER: add support for passing axes
    def plot_topomap(self, freqs=None, **args):
        '''Plot topomap of given frequency range (or ranges).

        Properties
        ----------
        freqs : value | list of values
            Frequencies to plot as topographies.

        additional arguments are passed to the topomap plotting function.

        Returns
        -------
        tp : borsar.viz.Topo
            Instance of ``borsar.viz.Topo``.
        '''

        idxs = find_index(self.freqs, freqs)
        psd_array = (self.copy().average().data
                     if self._has_epochs else self.data)
        psd_array = psd_array[:, idxs]
        topos = Topo(psd_array, self.info, **args)

        # add frequency titles
        template = '{:.1f} Hz'
        for idx, tp in zip(idxs, topos):
            frq = self.freqs[idx]
            tp.axes.set_title(template.format(frq))

        return topos

    def average(self):
        '''Average epochs.'''
        if self._has_epochs:
            use_data = np.nanmean(self.data, axis=0)
            self._data = use_data
            self._has_epochs = False
        return self

    def crop(self, fmin=None, fmax=None):
        """Crop frequency range to ``fmin:fmax`` (inclusive).

        Parameters
        ----------
        fmin : value | None
            Lower edge of frequency range. The default is ``None`` which takes
            the lowest frequency.
        fmax : value | None
            Higher edge of frequency range. This frequency is included in the
            retained range. The default is ``None`` which takes the highest
            frequency.
        """
        fmin = self.freqs[0] if fmin is None else fmin
        fmax = self.freqs[-1] if fmax is None else fmax

        rng = find_range(self.freqs, [fmin, fmax])
        self.freqs = self.freqs[rng]
        self._data = self._data[..., rng]
        return self

    def copy(self):
        """Copy the instance of PSD."""
        psd = deepcopy(self)
        return psd

    @property
    def data(self):
        """The data matrix."""
        return self._data

    @property
    def ch_names(self):
        """List of channel names."""
        return self.info['ch_names']


PSD.plot.__doc__ = plot_epochs_psd.__doc__<|MERGE_RESOLUTION|>--- conflicted
+++ resolved
@@ -223,12 +223,8 @@
                         'formats, got {}'.format(type(inst)))
 
     # construct PSD object
-<<<<<<< HEAD
-    # TODO: see if this is necessary on mne >= 0.20
-=======
     # TODO: check in which mne version pick_types was relocated
     #       so that this can be removed when dropping support of that version
->>>>>>> 5792dc72
     try:
         from mne.selection import pick_types
     except ModuleNotFoundError:
