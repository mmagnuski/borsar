--- conflicted
+++ resolved
@@ -96,90 +96,4 @@
     else:
         # use only tmin, tmax, a lot easier
         return psd_welch(raw, n_fft=n_fft, n_overlap=n_overlap,
-<<<<<<< HEAD
-                         tmin=tmin, tmax=tmax)
-
-
-def format_psds(psds, freq, info, freq_range=(8, 13), average_freq=False,
-                selection='asy_frontal', transform='log', div_by_sum=False):
-    '''
-    Format power spectral densities. This includes channel selection, log
-    transform, frequency range selection, averaging frequencies and calculating
-    asymmetry (difference between left-right homologous sites).
-
-    Parameters
-    ----------
-    psds : numpy array
-        psds should be in (subjects, channels, frequencies) or
-        (channels, frequencies) shape.
-    freq : numpy array of shape (n_freqs,)
-        Frequency bins.
-    info : mne.Info
-        Info about the recordings. Used for channel selection.
-    freq_range : tuple or listlike with two elements
-        Lower and higher frequency limits.
-    average_freq : bool
-        Whether to average frequencies.
-    selection : str
-        Type of channel selection. See `borsar.channels.select_channels`.
-    transform : str or None
-        Type of transformation applied to the data. 'log': log-transform;
-        None: no transformation.
-    div_by_sum : bool
-        Used only when selection implies asymmetry ('asy' is in `selection`).
-        If True the asymmetry difference is divided by the sum of
-        the homologous channels: (ch_right - ch_left) / (ch_right + ch_left).
-        Defaults to False.
-
-    Returns
-    -------
-    psds : numpy array
-        Transformed psds.
-    freq : numpy array
-        Frequency bins.
-    ch_names : list of str
-        Channel names.
-    '''
-    has_subjects = psds.ndim == 3
-    if freq_range is not None:
-        rng = find_range(freq, freq_range)
-        psds = psds[..., rng]
-        freq = freq[rng]
-    if average_freq:
-        psds = psds.mean(axis=-1)
-        freq = freq.mean()
-    if not isinstance(transform, list):
-        transform = transform
-
-    ch_names = get_ch_names(info)
-    sel = select_channels(info, selection)
-
-    if 'log' in transform:
-        psds = np.log(psds)
-
-    if 'asy' in selection:
-        # compute asymmetry
-        rgt = psds[:, sel['right']]
-        lft = psds[:, sel['left']]
-        psds = rgt - lft
-        if div_by_sum:
-            psds /= rgt + lft
-
-        # create right-left channel names
-        ch_names = ['{}-{}'.format(ch1, ch2) for ch1, ch2 in
-                    zip(np.array(ch_names)[sel['left']],
-                        np.array(ch_names)[sel['right']])]
-    else:
-        psds = psds[:, sel]
-        ch_names = list(np.array(ch_names)[sel])
-
-    if 'zscore' in transform:
-        dims = list(range(psds.ndim))
-        dims = tuple(dims[1:]) if has_subjects else tuple(dims)
-        psds = ((psds - psds.mean(axis=dims, keepdims=True))
-                / psds.std(axis=dims, keepdims=True))
-
-    return psds, freq, ch_names
-=======
-                         tmin=tmin, tmax=tmax)
->>>>>>> e0a0026d
+                         tmin=tmin, tmax=tmax)