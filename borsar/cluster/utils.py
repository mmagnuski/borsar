--- conflicted
+++ resolved
@@ -1,10 +1,5 @@
 import re
 import random
-<<<<<<< HEAD
-import re
-=======
-from numbers import Integral, Real
->>>>>>> 5792dc72
 
 import numpy as np
 from scipy import sparse
@@ -240,11 +235,7 @@
 
     # update plan for dropped dimensions
     if stat_sel.ndim < n_dims:
-<<<<<<< HEAD
         to_idx = [ix for ix in range(n_dims) if not 'singular' in plan[ix]]
-=======
-        to_idx = [ix for ix in range(n_dims) if not plan[ix] == 'singular']
->>>>>>> 5792dc72
         this_plan = [plan[ix] for ix in to_idx]
     else:
         this_plan = plan
@@ -264,10 +255,6 @@
     return tuple(idx)
 
 
-<<<<<<< HEAD
-=======
-# - [ ] unwrap _get_contrib part?
->>>>>>> 5792dc72
 def _find_mass_index_for_dim(stat_sel, clst_sel, type, mass, dim_idx,
                              adjacent=True):
     n_dims = stat_sel.ndim
@@ -280,11 +267,7 @@
         contrib = (stat_sel * clst_sel).sum(axis=tuple(reduce_dims))
     contrib = contrib / contrib.sum(axis=-1, keepdims=True)
 
-<<<<<<< HEAD
     # current method - start at max and extend
-=======
-    # curent method - start at max and extend
->>>>>>> 5792dc72
     lims = _get_mass_range(contrib, mass, adjacent=adjacent)
     return lims
 
@@ -613,11 +596,7 @@
     ([1, 3], slice(9, 15, None))
     '''
     idx = list()
-<<<<<<< HEAD
     for dim_name, dim_coord, planned in zip(dimnames, dimcoords, plan):
-=======
-    for dname, dcoord, planned in zip(dimnames, dimcoords, plan):
->>>>>>> 5792dc72
         # ignore dimensions that were not mentioned
         if planned is None or planned in ['mass', 'volume']:
             idx.append(slice(None))
@@ -626,25 +605,15 @@
 
         # find range or specific point-indices
         if planned == 'range':
-<<<<<<< HEAD
             idx.append(find_range(dim_coord, selection))
         elif planned in ['spatial_idx', 'spatial_singular']:
-            idx.append(selection)
-        elif 'spatial_name' in planned:
-            raise NotImplementedError('Sorry, not yet.')
-        elif planned in ['multi', 'singular']:
-            idx.append(find_index(dim_coord, selection))
-=======
-            idx.append(find_range(dcoord, selection))
-        elif planned == 'spatial_idx':
             idx.append(selection)
         elif 'spatial_name' in planned:
             msg = ('Sorry, picking spatial dimension using strings is not yet'
                    ' supported.')
             raise NotImplementedError(msg)
         elif planned in ['multi', 'singular']:
-            idx.append(find_index(dcoord, selection))
->>>>>>> 5792dc72
+            idx.append(find_index(dim_coord, selection))
     return tuple(idx)
 
 
@@ -749,11 +718,7 @@
         if _is_spatial_dim(dimname):
             if isinstance(dimindex, float):
                 raise TypeError(msg_spatial.format(dimindex))
-<<<<<<< HEAD
             return 'spatial_singular', val
-=======
-            return 'spatial_idx', val
->>>>>>> 5792dc72
         else:
             return 'singular', val
     elif isinstance(dimindex, str):
